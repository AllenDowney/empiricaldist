--- conflicted
+++ resolved
@@ -76,7 +76,20 @@
         df = pd.DataFrame(dict(probs=self))
         return df._repr_html_()
 
-<<<<<<< HEAD
+def __call__(self, qs):
+    """Look up quantities.
+
+    qs: quantity or sequence of quantities
+
+    returns: value or array of values
+    """
+    string_types = (str, bytes, bytearray)
+    if hasattr(qs, '__iter__') and not isinstance(qs, string_types):
+        s = self.reindex(qs, fill_value=0)
+        return s.values
+    else:
+        return self.get(qs, default=0)
+
     # For the various statistical functions, we should override them
     # because otherwise the results are really misleading.
 
@@ -85,23 +98,6 @@
     # used repeatedly it might be better to do the conversion once.
 
     def mean(self, **kwargs):
-=======
-    def __call__(self, qs):
-        """Look up quantities.
-
-        qs: quantity or sequence of quantities
-
-        returns: value or array of values
-        """
-        string_types = (str, bytes, bytearray)
-        if hasattr(qs, '__iter__') and not isinstance(qs, string_types):
-            s = self.reindex(qs, fill_value=0)
-            return s.values
-        else:
-            return self.get(qs, default=0)
-
-    def mean(self):
->>>>>>> 6a5a62f4
         """Expected value.
 
         :return: float
@@ -993,13 +989,7 @@
 
         :return: Surv object
         """
-<<<<<<< HEAD
-        if normalize is False:
-            raise ValueError('Surv must be normalized.')
-        cdf = Cdf.from_seq(seq, normalize=True, sort=sort, **kwargs)
-=======
         cdf = Cdf.from_seq(seq, normalize=normalize, sort=sort, **options)
->>>>>>> 6a5a62f4
         return cdf.make_surv()
 
     def plot(self, **kwargs):
