--- conflicted
+++ resolved
@@ -193,6 +193,8 @@
     def sample(self, *args, **kwargs):
         """Samples with replacement using probabilities as weights.
 
+        Uses the inverse CDF.
+
         n: number of values
 
         :return: NumPy array
@@ -707,16 +709,10 @@
 
         :return: Cdf
         """
-        sort = kwargs.pop('sort', False)
         normalize = kwargs.pop('normalize', False)
 
-        if sort:
-            pmf = self.sort()
-        else:
-            pmf = self
-
-        cumulative = np.cumsum(pmf)
-        cdf = Cdf(cumulative, pmf.index.copy(), **kwargs)
+        cumulative = np.cumsum(self)
+        cdf = Cdf(cumulative, self.index.copy(), **kwargs)
 
         if normalize:
             cdf.normalize()
@@ -756,7 +752,7 @@
                  dropna=True, na_position='last', **options):
         """Make a PMF from a sequence of values.
 
-        seq: any kind of sequence
+        seq: iterable
         normalize: whether to normalize the Pmf, default True
         sort: whether to sort the Pmf by values, default True
         ascending: whether to sort in ascending order, default True
@@ -764,6 +760,12 @@
         na_position: If ‘first’ puts NaNs at the beginning,
                         ‘last’ puts NaNs at the end.
         options: passed to the pd.Series constructor
+
+
+        NOTE: In the current implementation, `from_seq` sorts numerical
+           quantities whether you want to or not.  If keeping
+           the order of the elements is important, let me know and
+           I'll rethink the implementation
 
         :return: Pmf object
         """
@@ -778,36 +780,12 @@
 
         # sort in place, if desired
         if sort:
-            pmf.sort(ascending=ascending, na_position=na_position)
-
-        """In the current implementation, `from_seq` sorts numerical
-           quantities whether you want to or not.  If keeping
-           the order of the elements is important, let me know and
-           I'll rethink the implementation
-        """
+            pmf.sort_index(inplace=True,
+                           ascending=ascending,
+                           na_position=na_position)
 
         return pmf
 
-<<<<<<< HEAD
-    def sort(self, **options):
-        inplace = options.pop('inplace', False)
-        if inplace:
-            return self.sort_index(inplace=True, **options)
-        else:
-            sorted = self.sort_index(inplace=False, **options)
-            return Pmf(sorted)
-=======
-    def sort(self, ascending=True, na_position='last'):
-        """Sort the quantities in place.
-
-        ascending: boolean, ascending order, default True
-        na_position: where to put NaN, default last
-        """
-        self.sort_index(ascending=ascending,
-                        inplace=True,
-                        na_position=na_position)
-
->>>>>>> 9a0b4ad1
 
 class Cdf(Distribution):
     """Represents a Cumulative Distribution Function (CDF)."""
@@ -823,7 +801,7 @@
     def from_seq(seq, normalize=True, sort=True, **options):
         """Make a CDF from a sequence of values.
 
-        seq: any kind of sequence
+        seq: iterable
         normalize: whether to normalize the Cdf, default True
         sort: whether to sort the Cdf by values, default True
         options: passed to the pd.Series constructor
@@ -1000,7 +978,7 @@
     def from_seq(seq, normalize=True, sort=True, **options):
         """Make a Surv from a sequence of values.
 
-        seq: any kind of sequence
+        seq: iterable
         normalize: whether to normalize the Surv, default True
         sort: whether to sort the Surv by values, default True
         options: passed to the pd.Series constructor
@@ -1186,7 +1164,7 @@
     def from_seq(seq, **kwargs):
         """Make a Hazard from a sequence of values.
 
-        seq: any kind of sequence
+        seq: iterable
         normalize: whether to normalize the Pmf, default True
         sort: whether to sort the Pmf by values, default True
         kwargs: passed to the pd.Series constructor
