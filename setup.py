from distutils.core import setup


def readme():
    try:
        with open("README.rst") as f:
            return f.read()
    except IOError:
        return ""


setup(
<<<<<<< HEAD
    name="empiricaldist",
    version="0.5.0",
    author="Allen B. Downey",
    author_email="downey@allendowney.com",
    packages=["empiricaldist"],
    url="http://github.com/AllenDowney/empiricaldist",
    license="LICENSE",
    description="Python library that represents empirical distributions.",
=======
    name='empiricaldist',
    version='0.6.4',
    author='Allen B. Downey',
    author_email='downey@allendowney.com',
    packages=['empiricaldist'],
    url='http://github.com/AllenDowney/empiricaldist',
    license='LICENSE',
    description='Python library that represents empirical distributions.',
>>>>>>> dbc0347e
    long_description=readme(),
)<|MERGE_RESOLUTION|>--- conflicted
+++ resolved
@@ -10,16 +10,6 @@
 
 
 setup(
-<<<<<<< HEAD
-    name="empiricaldist",
-    version="0.5.0",
-    author="Allen B. Downey",
-    author_email="downey@allendowney.com",
-    packages=["empiricaldist"],
-    url="http://github.com/AllenDowney/empiricaldist",
-    license="LICENSE",
-    description="Python library that represents empirical distributions.",
-=======
     name='empiricaldist',
     version='0.6.4',
     author='Allen B. Downey',
@@ -28,6 +18,5 @@
     url='http://github.com/AllenDowney/empiricaldist',
     license='LICENSE',
     description='Python library that represents empirical distributions.',
->>>>>>> dbc0347e
     long_description=readme(),
 )