--- conflicted
+++ resolved
@@ -934,11 +934,7 @@
         :return array of quantities
         """
         p0 = self.ps[0]
-<<<<<<< HEAD
         #TODO: make this work with non-normalized Surv
-=======
-        #TODO: error for non-normalized Surv
->>>>>>> fdfaa1ae
         interp = self.make_cdf().inverse
         return lambda ps: interp(1 - np.asarray(ps), **kwargs)
 
